'use client';

import { useState, useEffect } from 'react';
import { useRouter } from 'next/navigation';
import { useAuth0, User as Auth0User } from '@auth0/auth0-react';
import { apiService, TravelerProfile } from '@/config/api';
import ImageCarousel from './ImageCarousel';
import OnboardingModal from './OnboardingModal';
import SurveyResults from './SurveyResults';
import TravelerProfileManager from './TravelerProfileManager';
import JourneyPlanner from './JourneyPlanner';
import { HelpModal } from './Help';
import { ContactModal } from './Contact';
import { NotificationModal } from './Notification';
import { SavedPlansLink } from './SavedPlans';
import { SettingsLink } from './Settings';
import { useTheme } from './ThemeProvider';

interface User {
  id: string;
  email: string;
  firstName?: string;
  lastName?: string;
  createdAt: string;
  updatedAt: string;
}

interface OnboardingData {
  [key: string]: string | string[] | number;
}

interface DashboardProps {
  user: Auth0User;
}

export default function Dashboard({ user }: DashboardProps) {
  const router = useRouter();
  const { logout } = useAuth0();
  const { isDarkMode, toggleDarkMode } = useTheme();
  const [showHelpModal, setShowHelpModal] = useState(false);
  const [showContactModal, setShowContactModal] = useState(false);
  const [showNotificationModal, setShowNotificationModal] = useState(false);
  // const [showSettingsModal, setShowSettingsModal] = useState(false);
  const [users, setUsers] = useState<User[]>([]);
  const [hasExistingPlan, setHasExistingPlan] = useState(false);
  
  // Onboarding states
  const [showOnboarding, setShowOnboarding] = useState(false);
  const [showSurveyResults, setShowSurveyResults] = useState(false);
  const [surveyData, setSurveyData] = useState<OnboardingData | null>(null);
  const [showProfileManager, setShowProfileManager] = useState(false);
  const [selectedProfile, setSelectedProfile] = useState<TravelerProfile | null>(null);
  const [showJourneyPlanner, setShowJourneyPlanner] = useState(false);
  const [showMobileMenu, setShowMobileMenu] = useState(false);

  // Vacation destination images for carousel (still used by ImageCarousel)
  const vacationImages = [
    '/pexels-pixabay-208701.jpg',
    '/pexels-pixabay-38238.jpg',
    '/pexels-thorsten-technoman-109353-338504.jpg',
    '/pexels-freestockpro-1004584.jpg',
    '/pexels-asadphoto-457882.jpg',
    '/pexels-vincent-gerbouin-445991-1174732.jpg',
    '/pexels-recalmedia-60217.jpg',
    '/pexels-jimmy-teoh-294331-1010657.jpg'
  ];

  // helper to pick section background images cyclically from vacationImages
  const getSectionBg = (index: number) => {
    const img = vacationImages[index % vacationImages.length];
    return {
      backgroundImage: `linear-gradient(180deg, rgba(0,0,0,0.25), rgba(0,0,0,0.12)), url(${img})`,
      backgroundSize: 'cover',
      backgroundPosition: 'center',
      backgroundRepeat: 'no-repeat',
    } as React.CSSProperties;
  };

  useEffect(() => {
    fetchUsers();
    // Check if user has existing vacation plans
    checkExistingPlans();
    
    // Load existing onboarding data if available
    const existingOnboardingData = localStorage.getItem('onboarding-data');
    if (existingOnboardingData) {
      try {
        setSurveyData(JSON.parse(existingOnboardingData));
      } catch (error) {
        console.error('Failed to parse onboarding data:', error);
      }
    }
  }, []);

  const fetchUsers = async () => {
    try {
      const data = await apiService.getUsers();
      setUsers(data.users || []);
    } catch (error) {
      console.error('Failed to fetch users:', error);
    }
  };

  const checkExistingPlans = () => {
    // Mock check for existing plans - replace with actual API call
    const existingPlans = localStorage.getItem('vacation-plans');
    setHasExistingPlan(!!existingPlans);
  };

  const handleStartPlanning = () => {
    setShowJourneyPlanner(true);
  };

  const handleContinuePlanning = () => {
    // Implement continue existing plan flow
    console.log('Continuing existing vacation plan...');
  };

  const handleDeletePlan = () => {
    // Implement delete plan functionality
    localStorage.removeItem('vacation-plans');
    setHasExistingPlan(false);
    console.log('Plan deleted');
  };

  const handleViewHistory = () => {
    // Navigate to planning history page
    try {
      router.push('/planning-history');
    } catch (e) {
      console.log('Viewing planning history...');
    }
  };

  // Onboarding handlers
  const handleTestOnboarding = () => {
    setShowOnboarding(true);
  };

  const handleOnboardingComplete = (data: OnboardingData) => {
    console.log('Onboarding completed with data:', data);
    setSurveyData(data);
    setShowOnboarding(false);
    
    // Store onboarding data in localStorage for persistence
    localStorage.setItem('onboarding-data', JSON.stringify(data));
    
    // Show survey results immediately after onboarding completion
    setTimeout(() => {
      setShowSurveyResults(true);
    }, 300); // Small delay for smooth transition
  };

  const handleOnboardingCancel = () => {
    setShowOnboarding(false);
  };

  const handleSurveyResultsClose = () => {
    setShowSurveyResults(false);
  };

  return (
    <>
      <style>{`
        /* subtle fade-in for sections */
        @keyframes fadeInUp {
          from { opacity: 0; transform: translateY(12px); }
          to { opacity: 1; transform: translateY(0); }
        }
        .fade-in {
          animation: fadeInUp 700ms ease both;
        }

        /* gentle button hover-bounce */
        @keyframes hoverPop {
          0% { transform: translateY(0) scale(1); }
          50% { transform: translateY(-6px) scale(1.02); }
          100% { transform: translateY(0) scale(1); }
        }
        .btn-hover-pop:hover {
          animation: hoverPop 400ms ease;
        }

        /* parallax-ish background movement for hero */
        .parallax-bg {
          transform: translateZ(0);
          will-change: transform;
        }

        /* subtle glass card backdrop blur for readability */
        .glass-card {
          background: rgba(255,255,255,0.64);
          backdrop-filter: blur(6px);
        }

        /* make section images slightly zoom on hover for a lively feel (non-intrusive) */
        .section-bg-zoom { transition: transform 14s linear; transform-origin: center; }
        .section:hover .section-bg-zoom { transform: scale(1.06); transition-duration: 10s; }

        /* small pill dot for icon accent */
        .accent-dot {
          width: 10px;
          height: 10px;
          border-radius: 9999px;
        }

        /* keep dropdown profile accessible on hover for keyboard users too */
        .profile-dropdown:focus-within > .dropdown-menu,
        .profile-dropdown:hover > .dropdown-menu {
          display: block;
        }
      `}</style>

      {/* Journey Planner Component */}
      {showJourneyPlanner && (
        <JourneyPlanner onBack={() => setShowJourneyPlanner(false)} />
      )}
      
      {!showJourneyPlanner && (
        <div className={`min-h-screen ${isDarkMode ? 'bg-gradient-to-b from-gray-900 to-black' : 'bg-gradient-to-b from-gray-50 to-white'}`}>
      {/* Header */}
      <header className={`${isDarkMode ? 'bg-gray-900/80' : 'bg-white/80'} backdrop-blur-sm shadow-sm ${isDarkMode ? 'border-gray-700' : 'border-gray-100'} sticky top-0 z-40`}>
        <div className="max-w-7xl mx-auto px-4 sm:px-6 lg:px-8">
          <div className="flex justify-between items-center py-4">
            {/* Logo */}
            <div className="flex items-center">
              <div className={`font-extrabold text-2xl tracking-tight ${isDarkMode ? 'text-sky-300' : 'text-sky-700'} flex items-center gap-3`}>
                <div className="text-3xl">VACAI</div>
                <div className="text-xl">🌍</div>
                <span className={`text-sm font-medium ${isDarkMode ? 'text-gray-400' : 'text-gray-500'} ml-2`}>Plan • Dream • Go</span>
              </div>
            </div>
            
<<<<<<< HEAD
            {/* Desktop Navigation */}
            <nav className="flex items-center space-x-6">
              <button
                onClick={(e) => { e.preventDefault(); setShowHelpModal(true); }}
                className={`${isDarkMode ? 'text-gray-300 hover:text-white' : 'text-gray-600 hover:text-gray-900'} text-sm font-medium transition-colors duration-200 hover:underline cursor-pointer`}
              >
                Help/FAQ
              </button>
              <button
                onClick={(e) => { e.preventDefault(); setShowNotificationModal(true); }}
                className={`${isDarkMode ? 'text-gray-300 hover:text-white' : 'text-gray-600 hover:text-gray-900'} text-sm font-medium transition-colors duration-200 hover:underline cursor-pointer`}
              >
=======
            {/* Navigation */}
            <nav className="hidden md:flex items-center space-x-8">
              <button
                onClick={() => router.push('/explore')}
                className="text-gray-600 hover:text-gray-900 text-sm font-medium transition-colors duration-200 hover:underline"
              >
                Explore
              </button>
              <a href="#" className="text-gray-600 hover:text-gray-900 text-sm font-medium transition-colors duration-200 hover:underline">Help/FAQ</a>
              <a href="#" className="text-gray-600 hover:text-gray-900 text-sm font-medium transition-colors duration-200 hover:underline">
>>>>>>> 7c3e8943
                Notifications
              </button>
              <SavedPlansLink className={`${isDarkMode ? 'text-gray-300 hover:text-white' : 'text-gray-600 hover:text-gray-900'} text-sm font-medium transition-colors duration-200 hover:underline cursor-pointer`}>
                Saved
              </SavedPlansLink>
              <SettingsLink className={`${isDarkMode ? 'text-gray-300 hover:text-white' : 'text-gray-600 hover:text-gray-900'} text-sm font-medium transition-colors duration-200 hover:underline cursor-pointer`}>
                Settings
              </SettingsLink>
              <button
                onClick={(e) => { e.preventDefault(); setShowContactModal(true); }}
                className={`${isDarkMode ? 'text-gray-300 hover:text-white' : 'text-gray-600 hover:text-gray-900'} text-sm font-medium transition-colors duration-200 hover:underline cursor-pointer`}
              >
                Contact
              </button>
              
              {/* Theme Toggle Button */}
              <button
                onClick={toggleDarkMode}
                className={`${isDarkMode ? 'bg-gray-800 hover:bg-gray-700 text-yellow-400' : 'bg-gray-100 hover:bg-gray-200 text-gray-800'} px-3 py-2 rounded-lg text-sm font-medium transition-all duration-200 border ${isDarkMode ? 'border-gray-600' : 'border-gray-300'} hover:shadow-sm`}
                title={isDarkMode ? 'Switch to Light Mode' : 'Switch to Dark Mode'}
              >
                {isDarkMode ? '☀️' : '🌙'}
              </button>
              
              <div className="relative group profile-dropdown">
                <button className={`${isDarkMode ? 'bg-gray-800/90 hover:bg-gray-700 text-gray-200' : 'bg-white/90 hover:bg-gray-50 text-gray-700'} px-4 py-2 rounded-lg text-sm font-medium transition-all duration-200 border ${isDarkMode ? 'border-gray-600 hover:border-gray-500' : 'border-gray-200 hover:border-gray-300'} hover:shadow-sm`}>
                  Profile
                </button>
                <div className={`dropdown-menu absolute right-0 mt-2 w-56 ${isDarkMode ? 'bg-gray-800' : 'bg-white'} rounded-lg shadow-lg border ${isDarkMode ? 'border-gray-600' : 'border-gray-200'} hidden z-50`}>
                  <div className="py-2">
                    <div className={`px-4 py-3 border-b ${isDarkMode ? 'border-gray-700' : 'border-gray-100'}`}>
                      <p className={`text-sm font-medium ${isDarkMode ? 'text-gray-100' : 'text-gray-900'}`}>{user.name || 'User'}</p>
                      <p className={`text-sm ${isDarkMode ? 'text-gray-400' : 'text-gray-500'} truncate`}>{user.email}</p>
                    </div>
                    <button
                      onClick={() => logout({ logoutParams: { returnTo: window.location.origin } })}
                      className={`block w-full text-left px-4 py-2 text-sm ${isDarkMode ? 'text-gray-300 hover:bg-gray-700' : 'text-gray-700 hover:bg-gray-50'} transition-colors duration-200`}
                    >
                      Sign Out
                    </button>
                  </div>
                </div>
              </div>
            </nav>

            {/* Mobile menu button */}
            <div className="hidden flex items-center space-x-3">
              {/* Theme Toggle for Mobile */}
              <button
                onClick={toggleDarkMode}
                className={`${isDarkMode ? 'bg-gray-800 hover:bg-gray-700 text-yellow-400' : 'bg-gray-100 hover:bg-gray-200 text-gray-800'} p-2 rounded-lg text-sm transition-all duration-200 border ${isDarkMode ? 'border-gray-600' : 'border-gray-300'}`}
                title={isDarkMode ? 'Switch to Light Mode' : 'Switch to Dark Mode'}
              >
                {isDarkMode ? '☀️' : '🌙'}
              </button>
              
              <button
                type="button"
                className={`${isDarkMode ? 'text-gray-300 hover:text-white' : 'text-gray-700 hover:text-gray-900'} p-2 rounded-lg hover:bg-gray-100 dark:hover:bg-gray-800 transition-colors`}
                onClick={() => setShowMobileMenu(!showMobileMenu)}
                aria-expanded="false"
              >
                <span className="sr-only">Open main menu</span>
                <svg className="w-6 h-6" fill="none" stroke="currentColor" viewBox="0 0 24 24">
                  <path strokeLinecap="round" strokeLinejoin="round" strokeWidth={2} d="M4 6h16M4 12h16M4 18h16" />
                </svg>
              </button>
            </div>
          </div>
        </div>
      </header>

      {/* Mobile Navigation Menu */}
      {showMobileMenu && (
        <div className={`md:hidden ${isDarkMode ? 'bg-gray-900' : 'bg-white'} border-b ${isDarkMode ? 'border-gray-700' : 'border-gray-200'} shadow-lg`}>
          <div className="px-4 py-2 space-y-1">
            <button
              onClick={(e) => { e.preventDefault(); setShowHelpModal(true); setShowMobileMenu(false); }}
              className={`block w-full text-left px-3 py-2 rounded-md text-sm font-medium ${isDarkMode ? 'text-gray-300 hover:bg-gray-800 hover:text-white' : 'text-gray-600 hover:bg-gray-100 hover:text-gray-900'} transition-colors`}
            >
              Help/FAQ
            </button>
            <button
              onClick={(e) => { e.preventDefault(); setShowNotificationModal(true); setShowMobileMenu(false); }}
              className={`block w-full text-left px-3 py-2 rounded-md text-sm font-medium ${isDarkMode ? 'text-gray-300 hover:bg-gray-800 hover:text-white' : 'text-gray-600 hover:bg-gray-100 hover:text-gray-900'} transition-colors`}
            >
              Notifications
            </button>
            <SavedPlansLink className={`block w-full text-left px-3 py-2 rounded-md text-sm font-medium ${isDarkMode ? 'text-gray-300 hover:bg-gray-800 hover:text-white' : 'text-gray-600 hover:bg-gray-100 hover:text-gray-900'} transition-colors cursor-pointer`}>
              Saved Plans
            </SavedPlansLink>
            <SettingsLink className={`block w-full text-left px-3 py-2 rounded-md text-sm font-medium ${isDarkMode ? 'text-gray-300 hover:bg-gray-800 hover:text-white' : 'text-gray-600 hover:bg-gray-100 hover:text-gray-900'} transition-colors cursor-pointer`}>
              Settings
            </SettingsLink>
            <button
              onClick={(e) => { e.preventDefault(); setShowContactModal(true); setShowMobileMenu(false); }}
              className={`block w-full text-left px-3 py-2 rounded-md text-sm font-medium ${isDarkMode ? 'text-gray-300 hover:bg-gray-800 hover:text-white' : 'text-gray-600 hover:bg-gray-100 hover:text-gray-900'} transition-colors`}
            >
              Contact
            </button>
            
            {/* Mobile Profile Section */}
            <div className={`border-t ${isDarkMode ? 'border-gray-700' : 'border-gray-200'} pt-2 mt-2`}>
              <div className={`px-3 py-2 ${isDarkMode ? 'text-gray-400' : 'text-gray-500'} text-xs font-medium uppercase tracking-wide`}>
                Account
              </div>
              <div className={`px-3 py-2 ${isDarkMode ? 'text-gray-300' : 'text-gray-700'} text-sm`}>
                <p className="font-medium">{user.name || 'User'}</p>
                <p className={`${isDarkMode ? 'text-gray-400' : 'text-gray-500'} text-xs truncate`}>{user.email}</p>
              </div>
              <button
                onClick={() => {
                  logout({ logoutParams: { returnTo: window.location.origin } });
                  setShowMobileMenu(false);
                }}
                className={`block w-full text-left px-3 py-2 rounded-md text-sm font-medium ${isDarkMode ? 'text-red-400 hover:bg-gray-800 hover:text-red-300' : 'text-red-600 hover:bg-red-50 hover:text-red-700'} transition-colors`}
              >
                Sign Out
              </button>
            </div>
          </div>
        </div>
      )}

      {/* Hero Section - Parallax Beach Sunrise */}
      <section
        className="py-28 px-4 relative overflow-hidden section fade-in"
        style={{
          ...getSectionBg(0),
          minHeight: '420px',
        }}
      >
        {/* Decorative overlay shapes */}
        <div className="absolute inset-0 parallax-bg section-bg-zoom" aria-hidden="true" style={{ opacity: 0.18 }}></div>

        <div className="max-w-5xl mx-auto text-center relative z-10">
          <h1 className="text-5xl md:text-6xl font-extrabold text-white mb-4 leading-tight drop-shadow-lg">
            Plan Your Perfect Vacation
            <span className="block text-4xl md:text-5xl mt-2 text-blue-100 font-light">With VACAI</span>
          </h1>
          <p className="text-lg md:text-xl text-blue-50 mb-8 max-w-3xl mx-auto leading-relaxed opacity-95">
            Smart Recommendations. Real-Time Details. Personalized Just For You.
          </p>
          <div className="flex items-center justify-center gap-4">
            <button
              onClick={handleStartPlanning}
              className="btn-hover-pop bg-white text-slate-900 px-8 py-3 rounded-full text-lg font-semibold hover:bg-gray-100 transition-all duration-300 shadow-2xl transform hover:-translate-y-0.5"
            >
              Start Planning Your Journey
            </button>
            <button
              onClick={handleTestOnboarding}
              className="btn-hover-pop bg-sky-600 text-white px-6 py-3 rounded-full text-sm font-medium hover:bg-sky-700 transition-all duration-300 shadow-lg transform hover:-translate-y-0.5"
            >
              Quick Preferences ✨
            </button>
          </div>
        </div>
      </section>

      {/* Continue Existing Plan Section (Beach -> City mix) */}
      {hasExistingPlan && (
        <section className="py-20 px-4 section fade-in" style={getSectionBg(1)}>
          <div className="max-w-7xl mx-auto">
            <div className="rounded-2xl p-8 md:p-12 shadow-xl border border-gray-200 bg-gradient-to-r from-white/70 to-white/30 relative overflow-hidden glass-card section">
              {/* Background accent */}
              <div className="absolute top-0 right-0 w-72 h-72 bg-white opacity-6 rounded-full -translate-y-24 translate-x-24"></div>
              
              <div className="flex flex-col lg:flex-row items-center gap-12 relative z-10">
                <div className="lg:w-1/2 text-center lg:text-left">
                  <div className="inline-flex items-center px-4 py-2 bg-white/80 text-sky-700 rounded-full text-sm font-medium mb-6 shadow-sm">
                    <svg className="w-4 h-4 mr-2" fill="currentColor" viewBox="0 0 20 20">
                      <path fillRule="evenodd" d="M10 18a8 8 0 100-16 8 8 0 000 16zm3.707-9.293a1 1 0 00-1.414-1.414L9 10.586 7.707 9.293a1 1 0 00-1.414 1.414l2 2a1 1 0 001.414 0l4-4z" clipRule="evenodd" />
                    </svg>
                    Plan in Progress
                  </div>
                  <h2 className="text-4xl font-bold text-slate-900 mb-6 leading-tight">
                    Continue Your Journey?
                  </h2>
                  <p className="text-slate-700 mb-8 text-lg leading-relaxed max-w-md">
                    It looks like you have a saved plan. Pick up where you left off, or start a new adventure mixing beaches, cities, and nature.
                  </p>
                  <div className="space-y-4 sm:space-y-0 sm:flex sm:gap-4">
                    <button
                      onClick={handleContinuePlanning}
                      className="block w-full sm:w-auto bg-white text-gray-900 px-8 py-3 rounded-xl font-semibold hover:bg-gray-50 transition-all duration-300 shadow-lg transform hover:-translate-y-0.5 btn-hover-pop"
                    >
                      Continue Planning
                    </button>
                    <button
                      onClick={handleDeletePlan}
                      className="block w-full sm:w-auto bg-transparent border-2 border-white text-white px-8 py-3 rounded-xl font-semibold hover:bg-white hover:text-gray-900 transition-all duration-300"
                    >
                      Start Fresh
                    </button>
                  </div>
                </div>
                <div className="lg:w-1/2">
                  <div className="rounded-2xl overflow-hidden shadow-2xl border-4 border-white border-opacity-20">
                    <ImageCarousel
                      images={vacationImages}
                      autoPlay={true}
                      autoPlayInterval={4000}
                      className="w-full h-80 md:h-96"
                      showIndicators={true}
                      showNavigation={true}
                    />
                  </div>
                </div>
              </div>
            </div>
          </div>
        </section>
      )}

<<<<<<< HEAD
      {/* Traveler Profile Management Section (Nature background) */}
      <section className="py-20 px-4 section fade-in" style={getSectionBg(2)}>
=======
      {/* Explore Community Itineraries Section */}
      <section className="py-20 px-4 bg-gradient-to-br from-purple-50 to-blue-50">
        <div className="max-w-7xl mx-auto">
          <div className="text-center mb-12">
            <h2 className="text-4xl md:text-5xl font-bold text-gray-900 mb-6">
              Explore Community Itineraries
            </h2>
            <p className="text-xl text-gray-600 max-w-3xl mx-auto leading-relaxed">
              Get inspired by trips created by our community of travelers
            </p>
          </div>
          
          <div className="flex justify-center">
            <button
              onClick={() => router.push('/explore')}
              className="group relative inline-flex items-center px-12 py-5 bg-gradient-to-r from-blue-600 to-purple-600 text-black rounded-2xl text-lg font-semibold hover:from-blue-700 hover:to-purple-700 transition-all duration-300 shadow-xl hover:shadow-2xl transform hover:-translate-y-1 overflow-hidden"
            >
              <span className="absolute inset-0 bg-white opacity-0 group-hover:opacity-10 transition-opacity duration-300"></span>
              <svg className="w-6 h-6 mr-3 group-hover:rotate-12 transition-transform duration-300" fill="none" stroke="currentColor" viewBox="0 0 24 24">
                <path strokeLinecap="round" strokeLinejoin="round" strokeWidth={2} d="M3.055 11H5a2 2 0 012 2v1a2 2 0 002 2 2 2 0 012 2v2.945M8 3.935V5.5A2.5 2.5 0 0010.5 8h.5a2 2 0 012 2 2 2 0 104 0 2 2 0 012-2h1.064M15 20.488V18a2 2 0 012-2h3.064M21 12a9 9 0 11-18 0 9 9 0 0118 0z" />
              </svg>
              <span className="relative">Browse Itineraries</span>
              <svg className="w-5 h-5 ml-3 group-hover:translate-x-1 transition-transform duration-300" fill="none" stroke="currentColor" viewBox="0 0 24 24">
                <path strokeLinecap="round" strokeLinejoin="round" strokeWidth={2} d="M17 8l4 4m0 0l-4 4m4-4H3" />
              </svg>
            </button>
          </div>

          {/* Preview Cards */}
          <div className="mt-12 grid grid-cols-1 md:grid-cols-3 gap-6">
            <div className="bg-white rounded-xl p-6 shadow-md hover:shadow-xl transition-all duration-300">
              <div className="text-4xl mb-3">🗼</div>
              <h3 className="text-xl font-bold text-gray-900 mb-2">Paris Adventures</h3>
              <p className="text-gray-600 text-sm mb-3">Discover romantic escapes and cultural experiences</p>
              <div className="flex items-center text-sm text-gray-500">
                <svg className="w-4 h-4 mr-1" fill="currentColor" viewBox="0 0 20 20">
                  <path d="M9.049 2.927c.3-.921 1.603-.921 1.902 0l1.07 3.292a1 1 0 00.95.69h3.462c.969 0 1.371 1.24.588 1.81l-2.8 2.034a1 1 0 00-.364 1.118l1.07 3.292c.3.921-.755 1.688-1.54 1.118l-2.8-2.034a1 1 0 00-1.175 0l-2.8 2.034c-.784.57-1.838-.197-1.539-1.118l1.07-3.292a1 1 0 00-.364-1.118L2.98 8.72c-.783-.57-.38-1.81.588-1.81h3.461a1 1 0 00.951-.69l1.07-3.292z" />
                </svg>
                342 likes
              </div>
            </div>
            <div className="bg-white rounded-xl p-6 shadow-md hover:shadow-xl transition-all duration-300">
              <div className="text-4xl mb-3">🏖️</div>
              <h3 className="text-xl font-bold text-gray-900 mb-2">Beach Paradises</h3>
              <p className="text-gray-600 text-sm mb-3">Relax on the most beautiful shores worldwide</p>
              <div className="flex items-center text-sm text-gray-500">
                <svg className="w-4 h-4 mr-1" fill="currentColor" viewBox="0 0 20 20">
                  <path d="M9.049 2.927c.3-.921 1.603-.921 1.902 0l1.07 3.292a1 1 0 00.95.69h3.462c.969 0 1.371 1.24.588 1.81l-2.8 2.034a1 1 0 00-.364 1.118l1.07 3.292c.3.921-.755 1.688-1.54 1.118l-2.8-2.034a1 1 0 00-1.175 0l-2.8 2.034c-.784.57-1.838-.197-1.539-1.118l1.07-3.292a1 1 0 00-.364-1.118L2.98 8.72c-.783-.57-.38-1.81.588-1.81h3.461a1 1 0 00.951-.69l1.07-3.292z" />
                </svg>
                891 likes
              </div>
            </div>
            <div className="bg-white rounded-xl p-6 shadow-md hover:shadow-xl transition-all duration-300">
              <div className="text-4xl mb-3">🏙️</div>
              <h3 className="text-xl font-bold text-gray-900 mb-2">Urban Explorations</h3>
              <p className="text-gray-600 text-sm mb-3">Experience vibrant city life and culture</p>
              <div className="flex items-center text-sm text-gray-500">
                <svg className="w-4 h-4 mr-1" fill="currentColor" viewBox="0 0 20 20">
                  <path d="M9.049 2.927c.3-.921 1.603-.921 1.902 0l1.07 3.292a1 1 0 00.95.69h3.462c.969 0 1.371 1.24.588 1.81l-2.8 2.034a1 1 0 00-.364 1.118l1.07 3.292c.3.921-.755 1.688-1.54 1.118l-2.8-2.034a1 1 0 00-1.175 0l-2.8 2.034c-.784.57-1.838-.197-1.539-1.118l1.07-3.292a1 1 0 00-.364-1.118L2.98 8.72c-.783-.57-.38-1.81.588-1.81h3.461a1 1 0 00.951-.69l1.07-3.292z" />
                </svg>
                567 likes
              </div>
            </div>
          </div>
        </div>
      </section>

      {/* Traveler Profile Management Section */}
      <section className="py-20 px-4 bg-gray-50">
>>>>>>> 7c3e8943
        <div className="max-w-7xl mx-auto">
          <div className="text-center mb-12 relative z-10">
            <h2 className="text-4xl md:text-5xl font-bold text-white mb-6 drop-shadow-md">
              Manage Travel Profiles
            </h2>
            <p className="text-lg text-blue-100 max-w-3xl mx-auto leading-relaxed">
              Create profiles for family members, friends, or travel companions and set their travel preferences.
            </p>
          </div>
          
          <div className="rounded-2xl p-8 md:p-12 shadow-xl border border-gray-200 bg-white/70 relative overflow-hidden glass-card">
            <TravelerProfileManager
              onProfileSelect={(profile) => {
                setSelectedProfile(profile);
                console.log('Selected profile for planning:', profile);
              }}
            />
          </div>
        </div>
      </section>

      {/* How VACAI Works Section (City skyline background) */}
      <section className="py-20 px-4 section fade-in" style={getSectionBg(3)}>
        <div className="max-w-7xl mx-auto">
          <div className="text-center mb-16 relative z-10">
            <h2 className="text-4xl md:text-5xl font-bold text-white mb-6">
              How VACAI Works
            </h2>
            <p className="text-lg text-blue-100 max-w-3xl mx-auto leading-relaxed">
              Our AI-powered platform blends recommendations from across ecosystems to design the perfect trip for you.
            </p>
          </div>
          
          <div className="rounded-2xl p-8 md:p-12 shadow-xl border border-gray-200 bg-gradient-to-r from-white/70 to-white/30 relative overflow-hidden glass-card">
            <div className="flex flex-col lg:flex-row items-center gap-12 relative z-10">
              <div className="lg:w-1/2 order-2 lg:order-1">
                <div className="rounded-2xl overflow-hidden shadow-2xl border-4 border-white border-opacity-20">
                  <ImageCarousel
                    images={vacationImages}
                    autoPlay={true}
                    autoPlayInterval={5000}
                    className="w-full h-80 md:h-96"
                    showIndicators={true}
                    showNavigation={true}
                  />
                </div>
              </div>
              <div className="lg:w-1/2 space-y-8 order-1 lg:order-2">
                <div className="space-y-6">
                  <div className="flex items-start space-x-4">
                    <div className="flex-shrink-0 w-8 h-8 bg-white rounded-full flex items-center justify-center">
                      <span className="text-sky-700 font-bold text-sm">1</span>
                    </div>
                    <div>
                      <h3 className="text-2xl font-bold text-slate-900 mb-2">
                        Need to plan a trip?
                      </h3>
                      <p className="text-slate-700 text-lg">Tell us your preferences and dream destinations.</p>
                    </div>
                  </div>
                  
                  <div className="flex items-start space-x-4">
                    <div className="flex-shrink-0 w-8 h-8 bg-white rounded-full flex items-center justify-center">
                      <span className="text-sky-700 font-bold text-sm">2</span>
                    </div>
                    <div>
                      <h3 className="text-2xl font-bold text-slate-900 mb-2">
                        No idea where to start?
                      </h3>
                      <p className="text-slate-700 text-lg">Our Al analyzes millions of destinations and reviews.</p>
                    </div>
                  </div>
                  
                  <div className="flex items-start space-x-4">
                    <div className="flex-shrink-0 w-8 h-8 bg-white rounded-full flex items-center justify-center">
                      <span className="text-sky-700 font-bold text-sm">3</span>
                    </div>
                    <div>
                      <h3 className="text-2xl font-bold text-slate-900 mb-2">
                        Get personalized recommendations
                      </h3>
                      <p className="text-slate-700 text-lg mb-6">Receive curated itineraries tailored just for you.</p>
                    </div>
                  </div>
                </div>
                
                <button
                  onClick={handleStartPlanning}
                  className="bg-white text-gray-900 px-8 py-3 rounded-full font-semibold hover:bg-gray-50 transition-all duration-300 shadow-lg btn-hover-pop"
                >
                  Start Your Journey
                </button>
              </div>
            </div>
          </div>
        </div>
      </section>

      {/* Planning History Section (subtle nature overlay) */}
      <section className={`py-20 px-4 ${isDarkMode ? 'bg-gray-800' : 'bg-gray-50'} section fade-in`}>
        <div className="max-w-5xl mx-auto text-center">
          <div className="mb-12">
            <h2 className={`text-3xl md:text-4xl font-bold ${isDarkMode ? 'text-white' : 'text-gray-900'} mb-4`}>
              Your Planning Journey
            </h2>
            <p className={`text-lg ${isDarkMode ? 'text-gray-300' : 'text-gray-600'} max-w-2xl mx-auto`}>
              Track your vacation planning progress and revisit your favorite destinations
            </p>
          </div>
          
          <div className={`${isDarkMode ? 'bg-gray-900' : 'bg-white'} rounded-2xl p-8 md:p-12 shadow-xl border ${isDarkMode ? 'border-gray-700' : 'border-gray-200'} relative overflow-hidden`}>
            {/* Background pattern */}
            <div className="absolute inset-0 opacity-5">
              <div className="absolute inset-0" style={{
                backgroundImage: `url("data:image/svg+xml,%3Csvg width='60' height='60' viewBox='0 0 60 60' xmlns='http://www.w3.org/2000/svg'%3E%3Cg fill='none' fill-rule='evenodd'%3E%3Cg fill='%230070AC' fill-opacity='0.15'%3E%3Cpath d='M30 30c0-11.046-8.954-20-20-20s-20 8.954-20 20 8.954 20 20 20 20-8.954 20-20z'/%3E%3C/g%3E%3C/g%3E%3C/svg%3E")`,
                backgroundSize: '60px 60px'
              }}></div>
            </div>
            
            <div className="relative z-10">
              <div className="inline-flex items-center justify-center w-20 h-20 bg-blue-50 rounded-full mb-8">
                <svg className="w-10 h-10 text-blue-600" fill="none" stroke="currentColor" viewBox="0 0 24 24">
                  <path strokeLinecap="round" strokeLinejoin="round" strokeWidth={2} d="M9 12h6m-6 4h6m2 5H7a2 2 0 01-2-2V5a2 2 0 012-2h5.586a1 1 0 01.707.293l5.414 5.414a1 1 0 01.293.707V19a2 2 0 01-2 2z" />
                </svg>
              </div>
              
              <h3 className={`text-2xl font-bold ${isDarkMode ? 'text-white' : 'text-gray-900'} mb-4`}>
                Access Your Planning History
              </h3>
              <p className={`${isDarkMode ? 'text-gray-300' : 'text-gray-600'} mb-8 max-w-md mx-auto`}>
                Review past vacation plans, saved destinations, and continue where you left off
              </p>
              
              <button
                onClick={handleViewHistory}
                className="inline-flex items-center px-8 py-3 rounded-xl font-semibold text-white transition-all duration-300 shadow-lg hover:shadow-xl transform hover:-translate-y-0.5 hover:scale-105 cursor-pointer"
                style={{ background: 'linear-gradient(135deg, #0070AC 0%, #005a8b 100%)' }}
              >
                <svg className="w-5 h-5 mr-3" fill="none" stroke="currentColor" viewBox="0 0 24 24">
                  <path strokeLinecap="round" strokeLinejoin="round" strokeWidth={2} d="M12 8v4l3 3m6-3a9 9 0 11-18 0 9 9 0 0118 0z" />
                </svg>
                View Planning History
              </button>
            </div>
          </div>
        </div>
      </section>

      {/* Debug Section - Remove in production */}
      {process.env.NODE_ENV === 'development' && (
        <section className={`py-12 px-4 ${isDarkMode ? 'bg-gray-900' : 'bg-gray-100'} border-t ${isDarkMode ? 'border-gray-700' : 'border-gray-200'} section fade-in`}>
          <div className="max-w-4xl mx-auto">
            <div className={`${isDarkMode ? 'bg-gray-800' : 'bg-white'} rounded-xl p-6 shadow-sm border ${isDarkMode ? 'border-gray-700' : 'border-gray-200'}`}>
              <h3 className={`text-lg font-semibold mb-4 ${isDarkMode ? 'text-white' : 'text-gray-900'} flex items-center`}>
                <svg className="w-5 h-5 mr-2 text-orange-500" fill="currentColor" viewBox="0 0 20 20">
                  <path fillRule="evenodd" d="M18 10a8 8 0 11-16 0 8 8 0 0116 0zm-7-4a1 1 0 11-2 0 1 1 0 012 0zM9 9a1 1 0 000 2v3a1 1 0 001 1h1a1 1 0 100-2v-3a1 1 0 00-1-1H9z" clipRule="evenodd" />
                </svg>
                Development Debug Info
              </h3>
              <div className="grid grid-cols-1 md:grid-cols-3 gap-4 text-sm mb-6">
                <div className={`${isDarkMode ? 'bg-gray-700' : 'bg-gray-50'} p-4 rounded-lg`}>
                  <p className={`font-medium ${isDarkMode ? 'text-gray-200' : 'text-gray-700'}`}>Current User</p>
                  <p className={`${isDarkMode ? 'text-gray-300' : 'text-gray-600'}`}>{user.name || user.email}</p>
                </div>
                <div className={`${isDarkMode ? 'bg-gray-700' : 'bg-gray-50'} p-4 rounded-lg`}>
                  <p className={`font-medium ${isDarkMode ? 'text-gray-200' : 'text-gray-700'}`}>Existing Plan Status</p>
                  <p className={`${isDarkMode ? 'text-gray-300' : 'text-gray-600'}`}>{hasExistingPlan ? 'Active Plan Found' : 'No Active Plan'}</p>
                </div>
                <div className={`${isDarkMode ? 'bg-gray-700' : 'bg-gray-50'} p-4 rounded-lg`}>
                  <p className={`font-medium ${isDarkMode ? 'text-gray-200' : 'text-gray-700'}`}>Total Users</p>
                  <p className={`${isDarkMode ? 'text-gray-300' : 'text-gray-600'}`}>{users.length} registered</p>
                </div>
              </div>
              
              {/* Test Buttons */}
              <div className={`border-t ${isDarkMode ? 'border-gray-600' : 'border-gray-200'} pt-4`}>
                <h4 className={`text-md font-medium ${isDarkMode ? 'text-gray-200' : 'text-gray-800'} mb-3`}>Testing Tools</h4>
                <div className="flex flex-wrap gap-3">
                  <button
                    onClick={handleTestOnboarding}
                    className="inline-flex items-center px-4 py-2 bg-blue-600 text-white rounded-lg text-sm font-medium hover:bg-blue-700 transition-all shadow-sm"
                  >
                    <svg className="w-4 h-4 mr-2" fill="none" stroke="currentColor" viewBox="0 0 24 24">
                      <path strokeLinecap="round" strokeLinejoin="round" strokeWidth={2} d="M9 12h6m-6 4h6m2 5H7a2 2 0 01-2-2V5a2 2 0 012-2h5.586a1 1 0 01.707.293l5.414 5.414a1 1 0 01.293.707V19a2 2 0 01-2 2z" />
                    </svg>
                    Test Onboarding Flow
                  </button>
                  
                  <button
                    onClick={() => setShowProfileManager(!showProfileManager)}
                    className="inline-flex items-center px-4 py-2 bg-purple-600 text-white rounded-lg text-sm font-medium hover:bg-purple-700 transition-all shadow-sm"
                  >
                    <svg className="w-4 h-4 mr-2" fill="none" stroke="currentColor" viewBox="0 0 24 24">
                      <path strokeLinecap="round" strokeLinejoin="round" strokeWidth={2} d="M17 20h5v-2a3 3 0 00-5.356-1.857M17 20H7m10 0v-2c0-.656-.126-1.283-.356-1.857M7 20H2v-2a3 3 0 015.356-1.857M7 20v-2c0-.656.126-1.283.356-1.857m0 0a5.002 5.002 0 019.288 0M15 7a3 3 0 11-6 0 3 3 0 016 0zm6 3a2 2 0 11-4 0 2 2 0 014 0zM7 10a2 2 0 11-4 0 2 2 0 014 0z" />
                    </svg>
                    {showProfileManager ? 'Hide' : 'Show'} Profile Manager
                  </button>

                  <button
                    onClick={() => router.push('/itinerary')}
                    className="inline-flex items-center px-4 py-2 bg-indigo-600 text-white rounded-lg text-sm font-medium hover:bg-indigo-700 transition-all shadow-sm"
                  >
                    <svg className="w-4 h-4 mr-2" fill="none" stroke="currentColor" viewBox="0 0 24 24">
                      <path strokeLinecap="round" strokeLinejoin="round" strokeWidth={2} d="M9 5H7a2 2 0 00-2 2v10a2 2 0 002 2h8a2 2 0 002-2V7a2 2 0 00-2-2h-2M9 5a2 2 0 002 2h2a2 2 0 002-2M9 5a2 2 0 012-2h2a2 2 0 012 2m-6 9l2 2 4-4" />
                    </svg>
                    View Itinerary
                  </button>
                  
                  {surveyData && (
                    <button
                      onClick={() => setShowSurveyResults(true)}
                      className="inline-flex items-center px-4 py-2 bg-green-600 text-white rounded-lg text-sm font-medium hover:bg-green-700 transition-all shadow-sm"
                    >
                      <svg className="w-4 h-4 mr-2" fill="none" stroke="currentColor" viewBox="0 0 24 24">
                        <path strokeLinecap="round" strokeLinejoin="round" strokeWidth={2} d="M9 19v-6a2 2 0 00-2-2H5a2 2 0 00-2 2v6a2 2 0 002 2h2a2 2 0 002-2zm0 0V9a2 2 0 012-2h2a2 2 0 012 2v10m-6 0a2 2 0 002 2h2a2 2 0 002-2m0 0V5a2 2 0 012-2h2a2 2 0 012 2v14a2 2 0 01-2 2h-2a2 2 0 01-2-2z" />
                      </svg>
                      View Last Survey Results
                    </button>
                  )}
                </div>
              </div>
            </div>
          </div>
        </section>
      )}
      
      {/* Profile Manager Debug Section */}
      {process.env.NODE_ENV === 'development' && showProfileManager && (
        <section className="py-12 px-4 bg-blue-50 border-t border-blue-200 section fade-in">
          <div className="max-w-4xl mx-auto">
            <div className="bg-white rounded-xl p-6 shadow-sm border border-blue-200">
              <h3 className="text-lg font-semibold mb-4 text-gray-900 flex items-center">
                <svg className="w-5 h-5 mr-2 text-blue-500" fill="currentColor" viewBox="0 0 20 20">
                  <path fillRule="evenodd" d="M10 9a3 3 0 100-6 3 3 0 000 6zm-7 9a7 7 0 1114 0H3z" clipRule="evenodd" />
                </svg>
                Development Profile Manager
              </h3>
              
              <TravelerProfileManager
                onProfileSelect={(profile) => {
                  setSelectedProfile(profile);
                  console.log('Selected profile for planning:', profile);
                  alert(`Selected ${profile.name} for trip planning!`);
                }}
              />
              
              {selectedProfile && (
                <div className="mt-4 p-4 bg-green-50 border border-green-200 rounded-lg">
                  <p className="text-green-800 font-medium">
                    Currently selected for planning: {selectedProfile.name} ({selectedProfile.relationship})
                  </p>
                </div>
              )}
            </div>
          </div>
        </section>
      )}
      
      {/* Onboarding Modal */}
      <OnboardingModal
        isOpen={showOnboarding}
        onComplete={handleOnboardingComplete}
        onCancel={handleOnboardingCancel}
      />
      
      {/* Survey Results Modal */}
      {surveyData && showSurveyResults && (
        <SurveyResults
          data={surveyData}
          onClose={handleSurveyResultsClose}
        />
      )}
      {/* Modals (kept inside components) */}
  <HelpModal isOpen={showHelpModal} onClose={() => setShowHelpModal(false)} />
  <ContactModal isOpen={showContactModal} onClose={() => setShowContactModal(false)} />
  <NotificationModal isOpen={showNotificationModal} onClose={() => setShowNotificationModal(false)} />
        </div>
      )}
    </>
  );
}<|MERGE_RESOLUTION|>--- conflicted
+++ resolved
@@ -231,10 +231,15 @@
               </div>
             </div>
             
-<<<<<<< HEAD
             {/* Desktop Navigation */}
             <nav className="flex items-center space-x-6">
               <button
+                onClick={() => router.push('/explore')}
+                className="text-gray-600 hover:text-gray-900 text-sm font-medium transition-colors duration-200 hover:underline"
+              >
+                Explore
+              </button>
+              <button
                 onClick={(e) => { e.preventDefault(); setShowHelpModal(true); }}
                 className={`${isDarkMode ? 'text-gray-300 hover:text-white' : 'text-gray-600 hover:text-gray-900'} text-sm font-medium transition-colors duration-200 hover:underline cursor-pointer`}
               >
@@ -244,18 +249,6 @@
                 onClick={(e) => { e.preventDefault(); setShowNotificationModal(true); }}
                 className={`${isDarkMode ? 'text-gray-300 hover:text-white' : 'text-gray-600 hover:text-gray-900'} text-sm font-medium transition-colors duration-200 hover:underline cursor-pointer`}
               >
-=======
-            {/* Navigation */}
-            <nav className="hidden md:flex items-center space-x-8">
-              <button
-                onClick={() => router.push('/explore')}
-                className="text-gray-600 hover:text-gray-900 text-sm font-medium transition-colors duration-200 hover:underline"
-              >
-                Explore
-              </button>
-              <a href="#" className="text-gray-600 hover:text-gray-900 text-sm font-medium transition-colors duration-200 hover:underline">Help/FAQ</a>
-              <a href="#" className="text-gray-600 hover:text-gray-900 text-sm font-medium transition-colors duration-200 hover:underline">
->>>>>>> 7c3e8943
                 Notifications
               </button>
               <SavedPlansLink className={`${isDarkMode ? 'text-gray-300 hover:text-white' : 'text-gray-600 hover:text-gray-900'} text-sm font-medium transition-colors duration-200 hover:underline cursor-pointer`}>
@@ -471,80 +464,8 @@
         </section>
       )}
 
-<<<<<<< HEAD
       {/* Traveler Profile Management Section (Nature background) */}
       <section className="py-20 px-4 section fade-in" style={getSectionBg(2)}>
-=======
-      {/* Explore Community Itineraries Section */}
-      <section className="py-20 px-4 bg-gradient-to-br from-purple-50 to-blue-50">
-        <div className="max-w-7xl mx-auto">
-          <div className="text-center mb-12">
-            <h2 className="text-4xl md:text-5xl font-bold text-gray-900 mb-6">
-              Explore Community Itineraries
-            </h2>
-            <p className="text-xl text-gray-600 max-w-3xl mx-auto leading-relaxed">
-              Get inspired by trips created by our community of travelers
-            </p>
-          </div>
-          
-          <div className="flex justify-center">
-            <button
-              onClick={() => router.push('/explore')}
-              className="group relative inline-flex items-center px-12 py-5 bg-gradient-to-r from-blue-600 to-purple-600 text-black rounded-2xl text-lg font-semibold hover:from-blue-700 hover:to-purple-700 transition-all duration-300 shadow-xl hover:shadow-2xl transform hover:-translate-y-1 overflow-hidden"
-            >
-              <span className="absolute inset-0 bg-white opacity-0 group-hover:opacity-10 transition-opacity duration-300"></span>
-              <svg className="w-6 h-6 mr-3 group-hover:rotate-12 transition-transform duration-300" fill="none" stroke="currentColor" viewBox="0 0 24 24">
-                <path strokeLinecap="round" strokeLinejoin="round" strokeWidth={2} d="M3.055 11H5a2 2 0 012 2v1a2 2 0 002 2 2 2 0 012 2v2.945M8 3.935V5.5A2.5 2.5 0 0010.5 8h.5a2 2 0 012 2 2 2 0 104 0 2 2 0 012-2h1.064M15 20.488V18a2 2 0 012-2h3.064M21 12a9 9 0 11-18 0 9 9 0 0118 0z" />
-              </svg>
-              <span className="relative">Browse Itineraries</span>
-              <svg className="w-5 h-5 ml-3 group-hover:translate-x-1 transition-transform duration-300" fill="none" stroke="currentColor" viewBox="0 0 24 24">
-                <path strokeLinecap="round" strokeLinejoin="round" strokeWidth={2} d="M17 8l4 4m0 0l-4 4m4-4H3" />
-              </svg>
-            </button>
-          </div>
-
-          {/* Preview Cards */}
-          <div className="mt-12 grid grid-cols-1 md:grid-cols-3 gap-6">
-            <div className="bg-white rounded-xl p-6 shadow-md hover:shadow-xl transition-all duration-300">
-              <div className="text-4xl mb-3">🗼</div>
-              <h3 className="text-xl font-bold text-gray-900 mb-2">Paris Adventures</h3>
-              <p className="text-gray-600 text-sm mb-3">Discover romantic escapes and cultural experiences</p>
-              <div className="flex items-center text-sm text-gray-500">
-                <svg className="w-4 h-4 mr-1" fill="currentColor" viewBox="0 0 20 20">
-                  <path d="M9.049 2.927c.3-.921 1.603-.921 1.902 0l1.07 3.292a1 1 0 00.95.69h3.462c.969 0 1.371 1.24.588 1.81l-2.8 2.034a1 1 0 00-.364 1.118l1.07 3.292c.3.921-.755 1.688-1.54 1.118l-2.8-2.034a1 1 0 00-1.175 0l-2.8 2.034c-.784.57-1.838-.197-1.539-1.118l1.07-3.292a1 1 0 00-.364-1.118L2.98 8.72c-.783-.57-.38-1.81.588-1.81h3.461a1 1 0 00.951-.69l1.07-3.292z" />
-                </svg>
-                342 likes
-              </div>
-            </div>
-            <div className="bg-white rounded-xl p-6 shadow-md hover:shadow-xl transition-all duration-300">
-              <div className="text-4xl mb-3">🏖️</div>
-              <h3 className="text-xl font-bold text-gray-900 mb-2">Beach Paradises</h3>
-              <p className="text-gray-600 text-sm mb-3">Relax on the most beautiful shores worldwide</p>
-              <div className="flex items-center text-sm text-gray-500">
-                <svg className="w-4 h-4 mr-1" fill="currentColor" viewBox="0 0 20 20">
-                  <path d="M9.049 2.927c.3-.921 1.603-.921 1.902 0l1.07 3.292a1 1 0 00.95.69h3.462c.969 0 1.371 1.24.588 1.81l-2.8 2.034a1 1 0 00-.364 1.118l1.07 3.292c.3.921-.755 1.688-1.54 1.118l-2.8-2.034a1 1 0 00-1.175 0l-2.8 2.034c-.784.57-1.838-.197-1.539-1.118l1.07-3.292a1 1 0 00-.364-1.118L2.98 8.72c-.783-.57-.38-1.81.588-1.81h3.461a1 1 0 00.951-.69l1.07-3.292z" />
-                </svg>
-                891 likes
-              </div>
-            </div>
-            <div className="bg-white rounded-xl p-6 shadow-md hover:shadow-xl transition-all duration-300">
-              <div className="text-4xl mb-3">🏙️</div>
-              <h3 className="text-xl font-bold text-gray-900 mb-2">Urban Explorations</h3>
-              <p className="text-gray-600 text-sm mb-3">Experience vibrant city life and culture</p>
-              <div className="flex items-center text-sm text-gray-500">
-                <svg className="w-4 h-4 mr-1" fill="currentColor" viewBox="0 0 20 20">
-                  <path d="M9.049 2.927c.3-.921 1.603-.921 1.902 0l1.07 3.292a1 1 0 00.95.69h3.462c.969 0 1.371 1.24.588 1.81l-2.8 2.034a1 1 0 00-.364 1.118l1.07 3.292c.3.921-.755 1.688-1.54 1.118l-2.8-2.034a1 1 0 00-1.175 0l-2.8 2.034c-.784.57-1.838-.197-1.539-1.118l1.07-3.292a1 1 0 00-.364-1.118L2.98 8.72c-.783-.57-.38-1.81.588-1.81h3.461a1 1 0 00.951-.69l1.07-3.292z" />
-                </svg>
-                567 likes
-              </div>
-            </div>
-          </div>
-        </div>
-      </section>
-
-      {/* Traveler Profile Management Section */}
-      <section className="py-20 px-4 bg-gray-50">
->>>>>>> 7c3e8943
         <div className="max-w-7xl mx-auto">
           <div className="text-center mb-12 relative z-10">
             <h2 className="text-4xl md:text-5xl font-bold text-white mb-6 drop-shadow-md">
